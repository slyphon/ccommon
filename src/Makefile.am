lib_LTLIBRARIES = libccommon-@CCOMMON_RELEASE_VERSION@.la

libccommon_@CCOMMON_RELEASE_VERSION@_la_LDFLAGS = -version-info $(CCOMMON_SO_VERSION)

MAINTAINERCLEANFILES = Makefile.in

<<<<<<< HEAD
AM_CPPFLAGS = -D_GNU_SOURCE -D_FILE_OFFSET_BITS=AM
#64_CPPFLAGS += -I $(top_srcdir)/src/event
=======
AM_CPPFLAGS =
AM_CPPFLAGS += -D_GNU_SOURCE -D_FILE_OFFSET_BITS=64
AM_CPPFLAGS += -I $(top_srcdir)/src
AM_CPPFLAGS += -I $(top_srcdir)/src/event
>>>>>>> ccb03d49

AM_CFLAGS =
AM_CFLAGS += -Wall
AM_CFLAGS += -Wmissing-prototypes -Wmissing-declarations -Wredundant-decls
AM_CFLAGS += -Wunused-function -Wunused-value -Wunused-variable
AM_CFLAGS += -fstrict-aliasing -flat_namespace -std=c99
AM_CFLAGS += -g

<<<<<<< HEAD
AM_LDFLAGS = -rdynamic -Wl -flat_namespace
=======
AM_LDFLAGS =
AM_LDFLAGS += -rdynamic
>>>>>>> ccb03d49

libccommon_@CCOMMON_RELEASE_VERSION@_la_SOURCES =			\
	cc_array.c							\
	cc_debug.c							\
	cc_log.c							\
	cc_mbuf.c							\
	cc_mm.c								\
	cc_nio.c							\
<<<<<<< HEAD
	cc_sds.c							\
	cc_settings.c							\
	cc_string.c							\
	cc_time.c                                           	        \
	event/cc_epoll.c						\
	event/cc_kqueue.c						\
	hash/cc_hash.c							\
	hash/cc_hash_table.c						\
	mem/cc_mem_globals.c						\
	mem/cc_mem_interface.c						\
	mem/cc_item.c							\
	mem/cc_slab.c							\
	data_structure/cc_zipmap.c

ccommon_includedir = $(includedir)/ccommon-$(CCOMMON_RELEASE_VERSION)
ccommon_include_HEADERS =						\
=======
	cc_print.c							\
	cc_stream.c							\
	cc_string.c							\
	event/cc_epoll.c						\
	event/cc_kqueue.c

ccommon_includedir = $(includedir)/ccommon-$(CCOMMON_RELEASE_VERSION)
ccommon_include_HEADERS =						\
	$(top_srcdir)/config.h						\
>>>>>>> ccb03d49
	cc_array.h							\
	cc_debug.h							\
	cc_define.h							\
	cc_log.h							\
	cc_mbuf.h							\
	cc_mm.h								\
	cc_nio.h							\
	cc_print.h							\
	cc_queue.h							\
<<<<<<< HEAD
	cc_sds.h							\
	cc_settings.h							\
	cc_string.h							\
	cc_define.h							\
	cc_time.h                                                   	\
=======
	cc_stream.h							\
	cc_string.h							\
>>>>>>> ccb03d49
	cc_util.h							\
	event/cc_event.h						\
	hash/cc_hash.h							\
	hash/cc_hash_table.h						\
	mem/cc_mem_globals.h						\
	mem/cc_item.h							\
	mem/cc_slab.h							\
	data_structure/cc_zipmap.h<|MERGE_RESOLUTION|>--- conflicted
+++ resolved
@@ -4,15 +4,10 @@
 
 MAINTAINERCLEANFILES = Makefile.in
 
-<<<<<<< HEAD
-AM_CPPFLAGS = -D_GNU_SOURCE -D_FILE_OFFSET_BITS=AM
-#64_CPPFLAGS += -I $(top_srcdir)/src/event
-=======
 AM_CPPFLAGS =
 AM_CPPFLAGS += -D_GNU_SOURCE -D_FILE_OFFSET_BITS=64
 AM_CPPFLAGS += -I $(top_srcdir)/src
 AM_CPPFLAGS += -I $(top_srcdir)/src/event
->>>>>>> ccb03d49
 
 AM_CFLAGS =
 AM_CFLAGS += -Wall
@@ -21,12 +16,8 @@
 AM_CFLAGS += -fstrict-aliasing -flat_namespace -std=c99
 AM_CFLAGS += -g
 
-<<<<<<< HEAD
-AM_LDFLAGS = -rdynamic -Wl -flat_namespace
-=======
 AM_LDFLAGS =
 AM_LDFLAGS += -rdynamic
->>>>>>> ccb03d49
 
 libccommon_@CCOMMON_RELEASE_VERSION@_la_SOURCES =			\
 	cc_array.c							\
@@ -35,9 +26,10 @@
 	cc_mbuf.c							\
 	cc_mm.c								\
 	cc_nio.c							\
-<<<<<<< HEAD
+	cc_print.c							\
 	cc_sds.c							\
 	cc_settings.c							\
+	cc_stream.c							\
 	cc_string.c							\
 	cc_time.c                                           	        \
 	event/cc_epoll.c						\
@@ -52,17 +44,7 @@
 
 ccommon_includedir = $(includedir)/ccommon-$(CCOMMON_RELEASE_VERSION)
 ccommon_include_HEADERS =						\
-=======
-	cc_print.c							\
-	cc_stream.c							\
-	cc_string.c							\
-	event/cc_epoll.c						\
-	event/cc_kqueue.c
-
-ccommon_includedir = $(includedir)/ccommon-$(CCOMMON_RELEASE_VERSION)
-ccommon_include_HEADERS =						\
 	$(top_srcdir)/config.h						\
->>>>>>> ccb03d49
 	cc_array.h							\
 	cc_debug.h							\
 	cc_define.h							\
@@ -72,16 +54,12 @@
 	cc_nio.h							\
 	cc_print.h							\
 	cc_queue.h							\
-<<<<<<< HEAD
 	cc_sds.h							\
 	cc_settings.h							\
+	cc_stream.h							\
 	cc_string.h							\
 	cc_define.h							\
 	cc_time.h                                                   	\
-=======
-	cc_stream.h							\
-	cc_string.h							\
->>>>>>> ccb03d49
 	cc_util.h							\
 	event/cc_event.h						\
 	hash/cc_hash.h							\
