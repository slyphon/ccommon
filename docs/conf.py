import sys
import os

project = u'Cache Common'
description = u"A C library for building extremely fast cache servers, clients and proxies. http://go/ccommon"
copyright = u'Twitter'

extensions = [
    'sphinx.ext.autodoc',
    'sphinx.ext.intersphinx',
    'sphinx.ext.ifconfig',
]

exclude_patterns = ['_build']
html_static_path = ['_static']

source_suffix = '.rst'
master_doc = 'index'

<<<<<<< HEAD
# General information about the project.
project = u'Cache Common'
copyright = u'Twitter'

# The version info for the project you're documenting, acts as replacement for
# |version| and |release|, also used in various other places throughout the
# built documents.
#
# The short X.Y version.
version = '0.1'
# The full version, including alpha/beta/rc tags.
release = '0.1'
=======
language = u'C'
>>>>>>> 690ca47e

today_fmt = '%Y/%m/%d'
pygments_style = 'sphinx'
html_theme = "default"
html_logo = u'_static/img/white_pelican.jpg'

intersphinx_mapping = {'http://docs.python.org/': None}<|MERGE_RESOLUTION|>--- conflicted
+++ resolved
@@ -1,8 +1,8 @@
 import sys
 import os
 
-project = u'Cache Common'
-description = u"A C library for building extremely fast cache servers, clients and proxies. http://go/ccommon"
+project = u'Pelikan'
+description = u"Unified cache backend. http://go/pelikan"
 copyright = u'Twitter'
 
 extensions = [
@@ -17,22 +17,7 @@
 source_suffix = '.rst'
 master_doc = 'index'
 
-<<<<<<< HEAD
-# General information about the project.
-project = u'Cache Common'
-copyright = u'Twitter'
-
-# The version info for the project you're documenting, acts as replacement for
-# |version| and |release|, also used in various other places throughout the
-# built documents.
-#
-# The short X.Y version.
-version = '0.1'
-# The full version, including alpha/beta/rc tags.
-release = '0.1'
-=======
 language = u'C'
->>>>>>> 690ca47e
 
 today_fmt = '%Y/%m/%d'
 pygments_style = 'sphinx'
