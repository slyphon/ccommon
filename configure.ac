--- conflicted
+++ resolved
@@ -36,20 +36,12 @@
 # Checks for programs
 AC_PROG_CC
 AC_PROG_MAKE_SET
-<<<<<<< HEAD
-AM_PROG_AR
-AC_PROG_LIBTOOL
-
-# Initialize libtool
-LT_INIT
-=======
 AM_PROG_CC_C_O
 AM_PROG_AR
 
 # Initialize libtool
 LT_INIT
 AC_PROG_LIBTOOL
->>>>>>> ccb03d49
 
 # Checks for typedefs, structures, and compiler characteristics
 AC_C_INLINE
@@ -194,7 +186,6 @@
 # Check whether the test libraries are present
 PKG_CHECK_MODULES([CHECK], [check >= 0.9.10])
 
-<<<<<<< HEAD
 # Check whether to enable debug logs and asserts
 AC_MSG_CHECKING([whether to enable debug logs and asserts])
 AC_ARG_ENABLE([debug],
@@ -226,8 +217,6 @@
   [AC_MSG_ERROR([universial endianess not supported])]
 )
 
-=======
->>>>>>> ccb03d49
 # Define Makefiles
 AC_CONFIG_FILES([Makefile
                  src/Makefile
